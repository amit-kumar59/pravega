--- conflicted
+++ resolved
@@ -1,331 +1,308 @@
-/**
- * Licensed to the Apache Software Foundation (ASF) under one
- * or more contributor license agreements. See the NOTICE file
- * distributed with this work for additional information
- * regarding copyright ownership. The ASF licenses this file
- * to you under the Apache License, Version 2.0 (the
- * "License"); you may not use this file except in compliance
- * with the License. You may obtain a copy of the License at
- * <p>
- * http://www.apache.org/licenses/LICENSE-2.0
- * <p>
- * Unless required by applicable law or agreed to in writing, software
- * distributed under the License is distributed on an "AS IS" BASIS,
- * WITHOUT WARRANTIES OR CONDITIONS OF ANY KIND, either express or implied.
- * See the License for the specific language governing permissions and
- * limitations under the License.
- */
-
-package com.emc.pravega.service.server.host.handler;
-
-import static com.emc.pravega.common.netty.WireCommands.TYPE_PLUS_LENGTH_SIZE;
-import static com.emc.pravega.service.contracts.ReadResultEntryType.Cache;
-import static com.emc.pravega.service.contracts.ReadResultEntryType.EndOfStreamSegment;
-import static com.emc.pravega.service.contracts.ReadResultEntryType.Future;
-import static java.lang.Math.max;
-import static java.lang.Math.min;
-
-import java.io.IOException;
-import java.nio.ByteBuffer;
-import java.time.Duration;
-import java.util.ArrayList;
-import java.util.Collections;
-import java.util.List;
-import java.util.concurrent.CompletableFuture;
-import java.util.concurrent.CompletionException;
-
-import com.emc.pravega.common.netty.FailingRequestProcessor;
-import com.emc.pravega.common.netty.RequestProcessor;
-import com.emc.pravega.common.netty.ServerConnection;
-import com.emc.pravega.common.netty.WireCommands.CommitTransaction;
-import com.emc.pravega.common.netty.WireCommands.CreateSegment;
-import com.emc.pravega.common.netty.WireCommands.CreateTransaction;
-import com.emc.pravega.common.netty.WireCommands.DropTransaction;
-import com.emc.pravega.common.netty.WireCommands.GetStreamSegmentInfo;
-import com.emc.pravega.common.netty.WireCommands.GetTransactionInfo;
-import com.emc.pravega.common.netty.WireCommands.NoSuchSegment;
-import com.emc.pravega.common.netty.WireCommands.ReadSegment;
-import com.emc.pravega.common.netty.WireCommands.SegmentAlreadyExists;
-import com.emc.pravega.common.netty.WireCommands.SegmentCreated;
-import com.emc.pravega.common.netty.WireCommands.SegmentIsSealed;
-import com.emc.pravega.common.netty.WireCommands.SegmentRead;
-import com.emc.pravega.common.netty.WireCommands.StreamSegmentInfo;
-import com.emc.pravega.common.netty.WireCommands.TransactionCommitted;
-import com.emc.pravega.common.netty.WireCommands.TransactionCreated;
-import com.emc.pravega.common.netty.WireCommands.TransactionDropped;
-import com.emc.pravega.common.netty.WireCommands.TransactionInfo;
-import com.emc.pravega.common.netty.WireCommands.WrongHost;
-import com.emc.pravega.service.contracts.ReadResult;
-import com.emc.pravega.service.contracts.ReadResultEntry;
-import com.emc.pravega.service.contracts.ReadResultEntryContents;
-import com.emc.pravega.service.contracts.SegmentProperties;
-import com.emc.pravega.service.contracts.StreamSegmentExistsException;
-import com.emc.pravega.service.contracts.StreamSegmentNotExistsException;
-import com.emc.pravega.service.contracts.StreamSegmentSealedException;
-import com.emc.pravega.service.contracts.StreamSegmentStore;
-import com.emc.pravega.service.contracts.WrongHostException;
-import com.emc.pravega.service.server.StreamSegmentNameUtils;
-import com.google.common.base.Preconditions;
-
-import lombok.extern.slf4j.Slf4j;
-
-@Slf4j
-public class PravegaRequestProcessor extends FailingRequestProcessor implements RequestProcessor {
-
-    static final Duration TIMEOUT = Duration.ofMinutes(1);
-    static final int MAX_READ_SIZE = 2 * 1024 * 1024;
-
-    private final StreamSegmentStore segmentStore;
-
-    private final ServerConnection connection;
-
-    public PravegaRequestProcessor(StreamSegmentStore segmentStore, ServerConnection connection) {
-        this.segmentStore = segmentStore;
-        this.connection = connection;
-    }
-
-    @Override
-    public void readSegment(ReadSegment readSegment) {
-        final String segment = readSegment.getSegment();
-        final int readSize = min(MAX_READ_SIZE, max(TYPE_PLUS_LENGTH_SIZE, readSegment.getSuggestedLength())); 
-        CompletableFuture<ReadResult> future = segmentStore.read(segment, readSegment.getOffset(), readSize, TIMEOUT);
-        future.thenApply((ReadResult t) -> {
-            handleReadResult(readSegment, t);
-            return null;
-        }).exceptionally((Throwable t) -> {
-            handleException(segment, "Read segment", t);
-            return null;
-        });
-    }
-
-    /**
-     * Handles a readResult. 
-     * If there are cached entries that can be returned without blocking only these are returned.
-     * Otherwise the call will request the data and setup a callback to return the data when it is available. 
-     */
-    private void handleReadResult(ReadSegment request, ReadResult result) {
-        String segment = request.getSegment();
-        ArrayList<ReadResultEntryContents> cachedEntries = new ArrayList<>();
-        ReadResultEntry nonCachedEntry = collectCachedEntries(request.getOffset(), result, cachedEntries);
-        
-        boolean endOfSegment = nonCachedEntry != null && nonCachedEntry.getType() == EndOfStreamSegment;
-        boolean atTail = nonCachedEntry != null && nonCachedEntry.getType() == Future;
-
-        if (!cachedEntries.isEmpty()) {
-            ByteBuffer data = copyData(cachedEntries);
-            SegmentRead reply =  new SegmentRead(segment, request.getOffset(), atTail, endOfSegment, data);
-            connection.send(reply);
-        } else {
-            Preconditions.checkState(nonCachedEntry != null, "No ReadResultEntries returned from read!?");
-            nonCachedEntry.requestContent(TIMEOUT);
-            nonCachedEntry.getContent().thenApply((ReadResultEntryContents contents) -> {
-                ByteBuffer data = copyData(Collections.singletonList(contents));
-                SegmentRead reply = new SegmentRead(segment, nonCachedEntry.getStreamSegmentOffset(), atTail, endOfSegment, data);
-                connection.send(reply);
-                return null;
-            }).exceptionally((Throwable e) -> {
-                handleException(segment, "Read segment", e);
-                return null;
-            });
-        }
-    }
-
-    /**
-     * Reads all of the cachedEntries from the ReadResult and puts their content into the cachedEntries list.
-     * Upon encountering a non-cached entry, it stops iterating and returns it.
-     */
-    private ReadResultEntry collectCachedEntries(long initialOffset, ReadResult readResult,
-            ArrayList<ReadResultEntryContents> cachedEntries) {
-        long expectedOffset = initialOffset;
-        while (readResult.hasNext()) {
-            ReadResultEntry entry = readResult.next();
-            if (entry.getType() == Cache) {
-                Preconditions.checkState(entry.getStreamSegmentOffset() == expectedOffset,
-                                         "Data returned from read was not contigious.");
-                ReadResultEntryContents content = entry.getContent().getNow(null);
-                expectedOffset += content.getLength();
-                cachedEntries.add(content);
-            } else {
-                return entry;
-            }
-        }
-        return null;
-    }
-
-    /**
-     * Copy all of the contents provided into a byteBuffer and return it.
-     */
-    private ByteBuffer copyData(List<ReadResultEntryContents> contents) {
-        int totalSize = contents.stream().mapToInt(ReadResultEntryContents::getLength).sum();
-        ByteBuffer data = ByteBuffer.allocate(totalSize);
-        int bytesCopied = 0;
-        for (ReadResultEntryContents content : contents) {
-            try {
-                int copied = content.getData().read(data.array(), bytesCopied, totalSize - bytesCopied);
-                Preconditions.checkState(copied == content.getLength());
-                bytesCopied += copied;
-            } catch (IOException e) {
-                //Not possible
-                throw new RuntimeException(e);
-            }
-        }
-        return data;
-    }
-
-    @Override
-    public void getStreamSegmentInfo(GetStreamSegmentInfo getStreamSegmentInfo) {
-        String segmentName = getStreamSegmentInfo.getSegmentName();
-        CompletableFuture<SegmentProperties> future = segmentStore.getStreamSegmentInfo(segmentName, TIMEOUT);
-        future.thenApply(properties -> {
-            if (properties != null) {
-                StreamSegmentInfo result = new StreamSegmentInfo(properties.getName(),
-                        true,
-                        properties.isSealed(),
-                        properties.isDeleted(),
-                        properties.getLastModified().getTime(),
-                        properties.getLength());
-                connection.send(result);
-            } else {
-                connection.send(new StreamSegmentInfo(segmentName, false, true, true, 0, 0));
-            }
-            return null;
-        }).exceptionally((Throwable e) -> {
-            handleException(segmentName, "Get segment info", e);
-            return null;
-        });
-    }
-    
-    @Override
-    public void getTransactionInfo(GetTransactionInfo request) {
-        String batchName = StreamSegmentNameUtils.getBatchNameFromId(request.getSegment(), request.getTxid());
-        CompletableFuture<SegmentProperties> future = segmentStore.getStreamSegmentInfo(batchName, TIMEOUT);
-        future.thenApply(properties -> {
-            if (properties != null) {
-                TransactionInfo result = new TransactionInfo(request.getSegment(),
-                        request.getTxid(),
-                        batchName,
-                        true,
-                        properties.isSealed(),
-                        properties.isDeleted(),
-                        properties.isMerged(),
-                        properties.getLastModified().getTime(),
-                        properties.getLength());
-                connection.send(result);
-            } else {
-                connection.send(new TransactionInfo(request.getSegment(), request.getTxid(), batchName, false, true, true, false, 0, 0));
-            }
-            return null;
-        }).exceptionally((Throwable e) -> {
-            handleException(batchName, "Get transaction info", e);
-            return null;
-        });
-    }
-
-    @Override
-    public void createSegment(CreateSegment createStreamsSegment) {
-        CompletableFuture<Void> future = segmentStore.createStreamSegment(createStreamsSegment.getSegment(), TIMEOUT);
-        future.thenApply((Void v) -> {
-            connection.send(new SegmentCreated(createStreamsSegment.getSegment()));
-            return null;
-        }).exceptionally((Throwable e) -> {
-            handleException(createStreamsSegment.getSegment(), "Create segment", e);
-            return null;
-        });
-    }
-
-    // TODO: Duplicated in AppendProcessor.
-    private void handleException(String segment, String operation, Throwable u) {
-        if (u == null) {
-            throw new IllegalStateException("Neither offset nor exception!?");
-        }
-        if (u instanceof CompletionException) {
-            u = u.getCause();
-        }
-        if (u instanceof StreamSegmentExistsException) {
-            connection.send(new SegmentAlreadyExists(segment));
-        } else if (u instanceof StreamSegmentNotExistsException) {
-            connection.send(new NoSuchSegment(segment));
-        } else if (u instanceof StreamSegmentSealedException) {
-            connection.send(new SegmentIsSealed(segment));
-        } else if (u instanceof WrongHostException) {
-            WrongHostException wrongHost = (WrongHostException) u;
-            connection.send(new WrongHost(wrongHost.getStreamSegmentName(), wrongHost.getCorrectHost()));
-        } else {
-            // TODO: don't know what to do here...
-            connection.close();
-            log.error("Unknown excpetion on " + operation + " for segment " + segment, u);
-            throw new IllegalStateException("Unknown exception.", u);
-        }
-    }
-
-<<<<<<< HEAD
-    @Override
-    public void createTransaction(CreateTransaction createTransaction) {
-        CompletableFuture<String> future = segmentStore.createBatch(createTransaction.getSegment(), createTransaction.getTxid(), TIMEOUT);
-        future.thenApply((String txName) -> {
-            connection.send(new TransactionCreated(createTransaction.getSegment(), createTransaction.getTxid()));
-            return null;
-        }).exceptionally((Throwable e) -> {
-            handleException(createTransaction.getSegment(), "Create transaction", e);
-            return null;
-        });
-    }
-    
-    @Override
-    public void commitTransaction(CommitTransaction commitTx) {
-        String batchName = StreamSegmentNameUtils.getBatchNameFromId(commitTx.getSegment(), commitTx.getTxid());
-        segmentStore.sealStreamSegment(batchName, TIMEOUT).thenApply((Long length)-> {
-             segmentStore.mergeBatch(batchName, TIMEOUT).thenApply((Long offset) -> {
-                 connection.send(new TransactionCommitted(commitTx.getSegment(), commitTx.getTxid()));
-                 return null;
-             }).exceptionally((Throwable e) -> {
-                 handleException(batchName, "Commit transaction", e);
-                 return null;
-             });
-             return null;
-        }).exceptionally((Throwable e) -> {
-          handleException(batchName, "Commit transaction", e);
-            return null;
-        });
-    }
-
-    @Override
-    public void dropTransaction(DropTransaction dropTx) {
-        String batchName = StreamSegmentNameUtils.getBatchNameFromId(dropTx.getSegment(), dropTx.getTxid());
-        CompletableFuture<Void> future = segmentStore.deleteStreamSegment(batchName, TIMEOUT);
-        future.thenApply((Void v) -> {
-            connection.send(new TransactionDropped(dropTx.getSegment(), dropTx.getTxid()));
-            return null;
-        }).exceptionally((Throwable e) -> {
-            if (e instanceof CompletionException && e.getCause() instanceof StreamSegmentNotExistsException) {
-                connection.send(new TransactionDropped(dropTx.getSegment(), dropTx.getTxid()));
-            } else {
-                handleException(batchName, "Drop transaction", e);
-            }
-            return null;
-        });
-    }
-
-=======
-    //
-    // @Override
-    // public void createTransaction(CreateBatch createTransaction) {
-    // getNextRequestProcessor().createTransaction(createTransaction);
-    // }
-    //
-    // @Override
-    // public void mergeTransaction(MergeBatch mergeTransaction) {
-    // getNextRequestProcessor().mergeTransaction(mergeTransaction);
-    // }
-    //
->>>>>>> 8ff6fa21
-    // @Override
-    // public void sealSegment(SealSegment sealSegment) {
-    // getNextRequestProcessor().sealSegment(sealSegment);
-    // }
-    //
-    // @Override
-    // public void deleteSegment(DeleteSegment deleteSegment) {
-    // getNextRequestProcessor().deleteSegment(deleteSegment);
-    // }
-}+/**
+ * Licensed to the Apache Software Foundation (ASF) under one
+ * or more contributor license agreements. See the NOTICE file
+ * distributed with this work for additional information
+ * regarding copyright ownership. The ASF licenses this file
+ * to you under the Apache License, Version 2.0 (the
+ * "License"); you may not use this file except in compliance
+ * with the License. You may obtain a copy of the License at
+ * <p>
+ * http://www.apache.org/licenses/LICENSE-2.0
+ * <p>
+ * Unless required by applicable law or agreed to in writing, software
+ * distributed under the License is distributed on an "AS IS" BASIS,
+ * WITHOUT WARRANTIES OR CONDITIONS OF ANY KIND, either express or implied.
+ * See the License for the specific language governing permissions and
+ * limitations under the License.
+ */
+
+package com.emc.pravega.service.server.host.handler;
+
+import static com.emc.pravega.common.netty.WireCommands.TYPE_PLUS_LENGTH_SIZE;
+import static com.emc.pravega.service.contracts.ReadResultEntryType.Cache;
+import static com.emc.pravega.service.contracts.ReadResultEntryType.EndOfStreamSegment;
+import static com.emc.pravega.service.contracts.ReadResultEntryType.Future;
+import static java.lang.Math.max;
+import static java.lang.Math.min;
+
+import java.io.IOException;
+import java.nio.ByteBuffer;
+import java.time.Duration;
+import java.util.ArrayList;
+import java.util.Collections;
+import java.util.List;
+import java.util.concurrent.CompletableFuture;
+import java.util.concurrent.CompletionException;
+
+import com.emc.pravega.common.netty.FailingRequestProcessor;
+import com.emc.pravega.common.netty.RequestProcessor;
+import com.emc.pravega.common.netty.ServerConnection;
+import com.emc.pravega.common.netty.WireCommands.CommitTransaction;
+import com.emc.pravega.common.netty.WireCommands.CreateSegment;
+import com.emc.pravega.common.netty.WireCommands.CreateTransaction;
+import com.emc.pravega.common.netty.WireCommands.DropTransaction;
+import com.emc.pravega.common.netty.WireCommands.GetStreamSegmentInfo;
+import com.emc.pravega.common.netty.WireCommands.GetTransactionInfo;
+import com.emc.pravega.common.netty.WireCommands.NoSuchSegment;
+import com.emc.pravega.common.netty.WireCommands.ReadSegment;
+import com.emc.pravega.common.netty.WireCommands.SegmentAlreadyExists;
+import com.emc.pravega.common.netty.WireCommands.SegmentCreated;
+import com.emc.pravega.common.netty.WireCommands.SegmentIsSealed;
+import com.emc.pravega.common.netty.WireCommands.SegmentRead;
+import com.emc.pravega.common.netty.WireCommands.StreamSegmentInfo;
+import com.emc.pravega.common.netty.WireCommands.TransactionCommitted;
+import com.emc.pravega.common.netty.WireCommands.TransactionCreated;
+import com.emc.pravega.common.netty.WireCommands.TransactionDropped;
+import com.emc.pravega.common.netty.WireCommands.TransactionInfo;
+import com.emc.pravega.common.netty.WireCommands.WrongHost;
+import com.emc.pravega.service.contracts.ReadResult;
+import com.emc.pravega.service.contracts.ReadResultEntry;
+import com.emc.pravega.service.contracts.ReadResultEntryContents;
+import com.emc.pravega.service.contracts.SegmentProperties;
+import com.emc.pravega.service.contracts.StreamSegmentExistsException;
+import com.emc.pravega.service.contracts.StreamSegmentNotExistsException;
+import com.emc.pravega.service.contracts.StreamSegmentSealedException;
+import com.emc.pravega.service.contracts.StreamSegmentStore;
+import com.emc.pravega.service.contracts.WrongHostException;
+import com.emc.pravega.service.server.StreamSegmentNameUtils;
+import com.google.common.base.Preconditions;
+
+import lombok.extern.slf4j.Slf4j;
+
+@Slf4j
+public class PravegaRequestProcessor extends FailingRequestProcessor implements RequestProcessor {
+
+    static final Duration TIMEOUT = Duration.ofMinutes(1);
+    static final int MAX_READ_SIZE = 2 * 1024 * 1024;
+
+    private final StreamSegmentStore segmentStore;
+
+    private final ServerConnection connection;
+
+    public PravegaRequestProcessor(StreamSegmentStore segmentStore, ServerConnection connection) {
+        this.segmentStore = segmentStore;
+        this.connection = connection;
+    }
+
+    @Override
+    public void readSegment(ReadSegment readSegment) {
+        final String segment = readSegment.getSegment();
+        final int readSize = min(MAX_READ_SIZE, max(TYPE_PLUS_LENGTH_SIZE, readSegment.getSuggestedLength())); 
+        CompletableFuture<ReadResult> future = segmentStore.read(segment, readSegment.getOffset(), readSize, TIMEOUT);
+        future.thenApply((ReadResult t) -> {
+            handleReadResult(readSegment, t);
+            return null;
+        }).exceptionally((Throwable t) -> {
+            handleException(segment, "Read segment", t);
+            return null;
+        });
+    }
+
+    /**
+     * Handles a readResult. 
+     * If there are cached entries that can be returned without blocking only these are returned.
+     * Otherwise the call will request the data and setup a callback to return the data when it is available. 
+     */
+    private void handleReadResult(ReadSegment request, ReadResult result) {
+        String segment = request.getSegment();
+        ArrayList<ReadResultEntryContents> cachedEntries = new ArrayList<>();
+        ReadResultEntry nonCachedEntry = collectCachedEntries(request.getOffset(), result, cachedEntries);
+        
+        boolean endOfSegment = nonCachedEntry != null && nonCachedEntry.getType() == EndOfStreamSegment;
+        boolean atTail = nonCachedEntry != null && nonCachedEntry.getType() == Future;
+
+        if (!cachedEntries.isEmpty()) {
+            ByteBuffer data = copyData(cachedEntries);
+            SegmentRead reply =  new SegmentRead(segment, request.getOffset(), atTail, endOfSegment, data);
+            connection.send(reply);
+        } else {
+            Preconditions.checkState(nonCachedEntry != null, "No ReadResultEntries returned from read!?");
+            nonCachedEntry.requestContent(TIMEOUT);
+            nonCachedEntry.getContent().thenApply((ReadResultEntryContents contents) -> {
+                ByteBuffer data = copyData(Collections.singletonList(contents));
+                SegmentRead reply = new SegmentRead(segment, nonCachedEntry.getStreamSegmentOffset(), atTail, endOfSegment, data);
+                connection.send(reply);
+                return null;
+            }).exceptionally((Throwable e) -> {
+                handleException(segment, "Read segment", e);
+                return null;
+            });
+        }
+    }
+
+    /**
+     * Reads all of the cachedEntries from the ReadResult and puts their content into the cachedEntries list.
+     * Upon encountering a non-cached entry, it stops iterating and returns it.
+     */
+    private ReadResultEntry collectCachedEntries(long initialOffset, ReadResult readResult,
+            ArrayList<ReadResultEntryContents> cachedEntries) {
+        long expectedOffset = initialOffset;
+        while (readResult.hasNext()) {
+            ReadResultEntry entry = readResult.next();
+            if (entry.getType() == Cache) {
+                Preconditions.checkState(entry.getStreamSegmentOffset() == expectedOffset,
+                                         "Data returned from read was not contigious.");
+                ReadResultEntryContents content = entry.getContent().getNow(null);
+                expectedOffset += content.getLength();
+                cachedEntries.add(content);
+            } else {
+                return entry;
+            }
+        }
+        return null;
+    }
+
+    /**
+     * Copy all of the contents provided into a byteBuffer and return it.
+     */
+    private ByteBuffer copyData(List<ReadResultEntryContents> contents) {
+        int totalSize = contents.stream().mapToInt(ReadResultEntryContents::getLength).sum();
+        ByteBuffer data = ByteBuffer.allocate(totalSize);
+        int bytesCopied = 0;
+        for (ReadResultEntryContents content : contents) {
+            try {
+                int copied = content.getData().read(data.array(), bytesCopied, totalSize - bytesCopied);
+                Preconditions.checkState(copied == content.getLength());
+                bytesCopied += copied;
+            } catch (IOException e) {
+                //Not possible
+                throw new RuntimeException(e);
+            }
+        }
+        return data;
+    }
+
+    @Override
+    public void getStreamSegmentInfo(GetStreamSegmentInfo getStreamSegmentInfo) {
+        String segmentName = getStreamSegmentInfo.getSegmentName();
+        CompletableFuture<SegmentProperties> future = segmentStore.getStreamSegmentInfo(segmentName, TIMEOUT);
+        future.thenApply(properties -> {
+            if (properties != null) {
+                StreamSegmentInfo result = new StreamSegmentInfo(properties.getName(),
+                        true,
+                        properties.isSealed(),
+                        properties.isDeleted(),
+                        properties.getLastModified().getTime(),
+                        properties.getLength());
+                connection.send(result);
+            } else {
+                connection.send(new StreamSegmentInfo(segmentName, false, true, true, 0, 0));
+            }
+            return null;
+        }).exceptionally((Throwable e) -> {
+            handleException(segmentName, "Get segment info", e);
+            return null;
+        });
+    }
+    
+    @Override
+    public void getTransactionInfo(GetTransactionInfo request) {
+        String transactionName = StreamSegmentNameUtils.getTransactionNameFromId(request.getSegment(), request.getTxid());
+        CompletableFuture<SegmentProperties> future = segmentStore.getStreamSegmentInfo(transactionName, TIMEOUT);
+        future.thenApply(properties -> {
+            if (properties != null) {
+                TransactionInfo result = new TransactionInfo(request.getSegment(),
+                        request.getTxid(),
+                        transactionName,
+                        true,
+                        properties.isSealed(),
+                        properties.isDeleted(),
+                        properties.isMerged(),
+                        properties.getLastModified().getTime(),
+                        properties.getLength());
+                connection.send(result);
+            } else {
+                connection.send(new TransactionInfo(request.getSegment(), request.getTxid(), transactionName, false, true, true, false, 0, 0));
+            }
+            return null;
+        }).exceptionally((Throwable e) -> {
+            handleException(transactionName, "Get transaction info", e);
+            return null;
+        });
+    }
+
+    @Override
+    public void createSegment(CreateSegment createStreamsSegment) {
+        CompletableFuture<Void> future = segmentStore.createStreamSegment(createStreamsSegment.getSegment(), TIMEOUT);
+        future.thenApply((Void v) -> {
+            connection.send(new SegmentCreated(createStreamsSegment.getSegment()));
+            return null;
+        }).exceptionally((Throwable e) -> {
+            handleException(createStreamsSegment.getSegment(), "Create segment", e);
+            return null;
+        });
+    }
+
+    // TODO: Duplicated in AppendProcessor.
+    private void handleException(String segment, String operation, Throwable u) {
+        if (u == null) {
+            throw new IllegalStateException("Neither offset nor exception!?");
+        }
+        if (u instanceof CompletionException) {
+            u = u.getCause();
+        }
+        if (u instanceof StreamSegmentExistsException) {
+            connection.send(new SegmentAlreadyExists(segment));
+        } else if (u instanceof StreamSegmentNotExistsException) {
+            connection.send(new NoSuchSegment(segment));
+        } else if (u instanceof StreamSegmentSealedException) {
+            connection.send(new SegmentIsSealed(segment));
+        } else if (u instanceof WrongHostException) {
+            WrongHostException wrongHost = (WrongHostException) u;
+            connection.send(new WrongHost(wrongHost.getStreamSegmentName(), wrongHost.getCorrectHost()));
+        } else {
+            // TODO: don't know what to do here...
+            connection.close();
+            log.error("Unknown excpetion on " + operation + " for segment " + segment, u);
+            throw new IllegalStateException("Unknown exception.", u);
+        }
+    }
+
+    @Override
+    public void createTransaction(CreateTransaction createTransaction) {
+        CompletableFuture<String> future = segmentStore.createTransaction(createTransaction.getSegment(), createTransaction.getTxid(), TIMEOUT);
+        future.thenApply((String txName) -> {
+            connection.send(new TransactionCreated(createTransaction.getSegment(), createTransaction.getTxid()));
+            return null;
+        }).exceptionally((Throwable e) -> {
+            handleException(createTransaction.getSegment(), "Create transaction", e);
+            return null;
+        });
+    }
+    
+    @Override
+    public void commitTransaction(CommitTransaction commitTx) {
+        String transactionName = StreamSegmentNameUtils.getTransactionNameFromId(commitTx.getSegment(), commitTx.getTxid());
+        segmentStore.sealStreamSegment(transactionName, TIMEOUT).thenApply((Long length)-> {
+             segmentStore.mergeTransaction(transactionName, TIMEOUT).thenApply((Long offset) -> {
+                 connection.send(new TransactionCommitted(commitTx.getSegment(), commitTx.getTxid()));
+                 return null;
+             }).exceptionally((Throwable e) -> {
+                 handleException(transactionName, "Commit transaction", e);
+                 return null;
+             });
+             return null;
+        }).exceptionally((Throwable e) -> {
+          handleException(transactionName, "Commit transaction", e);
+            return null;
+        });
+    }
+
+    @Override
+    public void dropTransaction(DropTransaction dropTx) {
+        String transactionName = StreamSegmentNameUtils.getTransactionNameFromId(dropTx.getSegment(), dropTx.getTxid());
+        CompletableFuture<Void> future = segmentStore.deleteStreamSegment(transactionName, TIMEOUT);
+        future.thenApply((Void v) -> {
+            connection.send(new TransactionDropped(dropTx.getSegment(), dropTx.getTxid()));
+            return null;
+        }).exceptionally((Throwable e) -> {
+            if (e instanceof CompletionException && e.getCause() instanceof StreamSegmentNotExistsException) {
+                connection.send(new TransactionDropped(dropTx.getSegment(), dropTx.getTxid()));
+            } else {
+                handleException(transactionName, "Drop transaction", e);
+            }
+            return null;
+        });
+    }
+
+}