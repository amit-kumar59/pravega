--- conflicted
+++ resolved
@@ -25,6 +25,7 @@
     public static final NullStatsLogger INSTANCE = new NullStatsLogger();
     static final NullCounter NULLCOUNTER = new NullCounter();
     static final NullGauge NULLGAUGE = new NullGauge();
+    static final NullMeter NULLMETER = new NullMeter();
     private static final String NULLNAME = "";
     private static final NullOpStatsLogger NULLOPSTATSLOGGER = new NullOpStatsLogger();
 
@@ -63,11 +64,6 @@
         }
     }
 
-<<<<<<< HEAD
-=======
-    private static NullOpStatsLogger nullOpStatsLogger = new NullOpStatsLogger();
-
->>>>>>> e9153a8f
     static class NullCounter implements Counter {
         @Override
         public void clear() {
@@ -94,14 +90,11 @@
             return 0L;
         }
 
-<<<<<<< HEAD
         @Override
         public String getName() {
             return NULLNAME;
         }
     }
-=======
-    private static NullCounter nullCounter = new NullCounter();
 
     static class NullMeter implements Meter {
         @Override
@@ -120,28 +113,10 @@
         }
 
         @Override
-        public double getFifteenMinuteRate() {
-            return 0;
-        }
-
-        @Override
-        public double getFiveMinuteRate() {
-            return 0;
-        }
-
-        @Override
-        public double getMeanRate() {
-            return 0;
-        }
-
-        @Override
-        public double getOneMinuteRate() {
-            return 0;
+        public String getName() {
+            return NULLNAME;
         }
     }
-
-    private static NullMeter nullMeter = new NullMeter();
->>>>>>> e9153a8f
 
     @Override
     public OpStatsLogger createStats(String name) {
@@ -160,18 +135,13 @@
     }
 
     @Override
-<<<<<<< HEAD
     public <T extends Number> Gauge registerGauge(String name, Supplier<T> value) {
         return NULLGAUGE;
-=======
-    public Meter createMeter(String name) {
-        return nullMeter;
     }
 
     @Override
-    public <T extends Number> void registerGauge(String name, Supplier<T> value){
-        // nop
->>>>>>> e9153a8f
+    public Meter createMeter(String name) {
+        return NULLMETER;
     }
 
     @Override
