--- conflicted
+++ resolved
@@ -97,12 +97,8 @@
         StreamSegmentStore store = SERVICE_BUILDER.createStreamSegmentService();
         TableStore tableStore = SERVICE_BUILDER.createTableStoreService();
         @Cleanup
-<<<<<<< HEAD
-        PravegaConnectionListener server = new PravegaConnectionListener(false, port, store, tableStore, SERVICE_BUILDER.getLowPriorityExecutor());
-=======
         PravegaConnectionListener server = new PravegaConnectionListener(false, port, store, tableStore,
                 SERVICE_BUILDER.getLowPriorityExecutor(), new IndexAppendProcessor(SERVICE_BUILDER.getLowPriorityExecutor(), store));
->>>>>>> ba1f8ef3
         server.startListening();
         @Cleanup
         MockStreamManager streamManager = new MockStreamManager(scope, endpoint, port);
