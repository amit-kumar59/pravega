--- conflicted
+++ resolved
@@ -90,12 +90,11 @@
            return getSegmentLength(store, segment, startIdx);
         }
 
-<<<<<<< HEAD
         return Retry.withExpBackoff(RETRY_INITIAL_DELAY_MS, RETRY_MULTIPLIER, RETRY_COUNT, RETRY_MAX_DELAY_MS)
                 .retryWhen(ex -> ex instanceof IllegalStateException)
                 .run(() -> {
                     return SortUtils.newtonianSearch(idx -> {
-                        ReadResult result = store.read(indexSegmentName, idx * ENTRY_SIZE, ENTRY_SIZE, TIMEOUT).join();
+                        ReadResult result = store.read(indexSegmentName, idx * NameUtils.INDEX_APPEND_EVENT_SIZE, NameUtils.INDEX_APPEND_EVENT_SIZE, TIMEOUT).join();
                         ReadResultEntry firstElement = result.next();
                         // TODO deal with element which is split over multiple entries.
                         switch (firstElement.getType()) {
@@ -113,26 +112,6 @@
                         throw new IllegalStateException(String.format("Unexpected index segment of type: %s was encountered for segment %s.", firstElement.getType(), segment));
                     }, startIdx, endIdx > 0 ? endIdx - 1 : 0, targetOffset, greater);
                 });
-=======
-        return SortUtils.newtonianSearch(idx -> {
-            ReadResult result = store.read(indexSegmentName, idx * NameUtils.INDEX_APPEND_EVENT_SIZE, NameUtils.INDEX_APPEND_EVENT_SIZE, TIMEOUT).join();
-            ReadResultEntry firstElement = result.next();
-            // TODO deal with element which is split over multiple entries.
-            switch (firstElement.getType()) {
-                case Cache: // fallthrough
-                case Storage:
-                    BufferView content = firstElement.getContent().join();
-                    IndexEntry entry = IndexEntry.fromBytes(content);
-                    return entry.getOffset();
-                case Truncated:
-                    throw new SegmentTruncatedException(String.format("Segment %s has been truncated.", segment));
-                case Future:
-                case EndOfStreamSegment:
-                    throw new IllegalStateException(String.format("Unexpected size of index segment of type: %s was encountered for segment %s.", firstElement.getType(), segment));
-            }
-            throw new IllegalStateException(String.format("Unexpected index segment of type: %s was encountered for segment %s.", firstElement.getType(), segment));
-        }, startIdx, endIdx > 0 ? endIdx - 1 : 0, targetOffset, greater);
->>>>>>> 2acf01f5
     }
 
     private static Map.Entry<Long, Long> getSegmentLength(StreamSegmentStore store, String segment, long startIdx) {
